--- conflicted
+++ resolved
@@ -1,10 +1,6 @@
-<<<<<<< HEAD
-from fastapi import Body, FastAPI, UploadFile, File
-=======
-from fastapi import FastAPI, UploadFile, File, HTTPException
+from fastapi import FastAPI, UploadFile, File, HTTPException, Body
 from pydantic import BaseModel
 from typing import List
->>>>>>> ca4d5fa2
 import uvicorn
 import shutil
 import os
