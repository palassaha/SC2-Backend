from groq import Groq
import base64
import os
from dotenv import load_dotenv
import json

load_dotenv()

def encode_image(image_path: str) -> str:
    """Convert an image file into base64 string for API input."""
    with open(image_path, "rb") as image_file:
        return base64.b64encode(image_file.read()).decode("utf-8")


def extract_gpa_from_image(image_path: str) -> str:
    """
    Extract GPA from a college marksheet IMAGE using Groq Vision model.
    Args:
        image_path (str): Path to the marksheet image (jpg/png)
    Returns:
        str: Extracted GPA (if found), else a message
    """

    # --- Step 1: Encode the image ---
    base64_image = encode_image(image_path)

    # --- Step 2: Initialize Groq client ---
    client = Groq(api_key=os.getenv("GROQ_API_KEY"))

    # --- Step 3: Build prompt and send request ---
    prompt = """
    You are an information extractor.
    Look at this marksheet image and extract ONLY the GPA.
    If GPA is not found, return: {"GPA": "NOT FOUND"}
    Respond strictly in JSON format like: {"GPA": "9.1"}
    """

    chat_completion = client.chat.completions.create(
        model="meta-llama/llama-4-scout-17b-16e-instruct",
        messages=[
            {
                "role": "user",
                "content": [
                    {"type": "text", "text": prompt},
                    {"type": "image_url",
                     "image_url": {"url": f"data:image/jpeg;base64,{base64_image}"}},
                ],
            }
        ],
    )

    # --- Step 4: Parse response ---
    content = chat_completion.choices[0].message.content.strip()
    print("Raw Content:", content)

    try:
        data = json.loads(content)
        return data.get("GPA", "NOT FOUND")
    except json.JSONDecodeError:
        return "Parsing Error"


<<<<<<< HEAD
# # ---- Static Input Example ----
# image_file = r"test_data/test.png"   # replace with your marksheet image path
# gpa = extract_gpa_from_image(image_file)
# print("Extracted GPA:", gpa)
=======
>>>>>>> 835419fd
<|MERGE_RESOLUTION|>--- conflicted
+++ resolved
@@ -60,10 +60,7 @@
         return "Parsing Error"
 
 
-<<<<<<< HEAD
 # # ---- Static Input Example ----
 # image_file = r"test_data/test.png"   # replace with your marksheet image path
 # gpa = extract_gpa_from_image(image_file)
-# print("Extracted GPA:", gpa)
-=======
->>>>>>> 835419fd
+# print("Extracted GPA:", gpa)